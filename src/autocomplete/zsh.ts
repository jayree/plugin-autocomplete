--- conflicted
+++ resolved
@@ -1,21 +1,6 @@
 import * as util from 'util'
-<<<<<<< HEAD
 import {Config, Interfaces, Command} from '@oclif/core'
 import * as ejs from 'ejs'
-=======
-import {Command, Config, Interfaces} from '@oclif/core'
-
-function sanitizeSummary(description?: string): string {
-  if (description === undefined) {
-    return ''
-  }
-  return description
-  .replace(/([`"])/g, '\\\\\\$1') // backticks and double-quotes require triple-backslashes
-  // eslint-disable-next-line no-useless-escape
-  .replace(/([\[\]])/g, '\\\\$1') // square brackets require double-backslashes
-  .split('\n')[0] // only use the first line
-}
->>>>>>> 10b70b93
 
 const argTemplate = '        "%s")\n          %s\n        ;;\n'
 
